--- conflicted
+++ resolved
@@ -36,15 +36,10 @@
             "googlecalendar": "google/calendar.js",
             "googleplaces": "google/places.js",
             "weather": "weather/weather.js",
-<<<<<<< HEAD
             "tfl-bus": "transport/tfl-bus.js",
             "tfl-underground": "transport/tfl-underground.js",
-            "forecastio": "forecast/forecastio.js"
-=======
-            "transport": "transport/tfl-underground.js",
             "forecastio": "forecast/forecastio.js",
             "strava": "fitness/strava.js"
->>>>>>> a94e3235
         }
     },
     "devDependencies": {
